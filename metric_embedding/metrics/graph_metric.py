from collections import OrderedDict
<<<<<<< HEAD
from typing import Callable, Iterable, Optional, Tuple, TypeVar, Union
=======
from typing import Dict, TypeVar
>>>>>>> 155f19e4

import networkx as nx
import retworkx as rx
from metric_embedding.core.metric_space import FiniteMetricSpace
from metric_embedding.utils.rx_utils import (RxGraphWrapper,
                                             dijkstra_shortest_path_lengths)

T = TypeVar("T")

<<<<<<< HEAD
def nx_graph_to_rx_graph(G: nx.Graph):
    Gr = rx.PyGraph()  # type: ignore
    nodes_indices = Gr.add_nodes_from(G.nodes)
    d = dict(zip(G.nodes, nodes_indices))
    Gr.add_edges_from(list((d[u], d[v], G[u][v]) for u, v in G.edges))
    return Gr
=======
>>>>>>> 155f19e4

def __rx_unit_weight(_):
    return 1


WeightFunction = Callable[[Tuple[T, T]], float]


class GraphMetricSpace(FiniteMetricSpace[T]):
    def __init__(
        self,
        G: nx.Graph,
        weight: Optional[Union[str, WeightFunction[T]]]=None
    ):
        super().__init__(set(G.nodes), self.shortest_path_metric)
        self.G = G
        self.__G = RxGraphWrapper.from_networkx_graph(G)
        self.__sp_dict = OrderedDict()
        self.__max_sp_buffer_size = 1
        if weight is None:
            self.__weight = __rx_unit_weight
        elif callable(weight):
            self.__weight = weight
        else:
            if not isinstance(weight, str):
                raise ValueError(
                    "weight parameter must be None, callable or string"
                )
            self.weight_str = weight
            self.__weight = self.__edge_weight
    
<<<<<<< HEAD
    def __edge_weight(self, e: Tuple[T, T]) -> float:
        return self.G.edges[e][self.weight_str]
=======
    def __edge_weight(self, e_data: Dict[str, float]):
        return e_data[self.weight_str]
>>>>>>> 155f19e4

    def shortest_path_metric(self, u: T, v: T):
        if u == v:
            return 0
        if u in self.__sp_dict:
            return self.__sp_dict[u][v]
        elif v in self.__sp_dict:
            return self.__sp_dict[v][u]
        if len(self.__sp_dict) == self.__max_sp_buffer_size:
            self.__sp_dict.popitem(last=False)
        self.__sp_dict[u] = dijkstra_shortest_path_lengths(
            self.__G, u, self.__weight
        )
        return self.__sp_dict[u][v]
    
    def induced_subgraph_metric(self, S: Iterable[T]):
        return GraphMetricSpace(
            nx.induced_subgraph(self.G, S), weight=self.__weight
        )<|MERGE_RESOLUTION|>--- conflicted
+++ resolved
@@ -1,40 +1,23 @@
 from collections import OrderedDict
-<<<<<<< HEAD
-from typing import Callable, Iterable, Optional, Tuple, TypeVar, Union
-=======
-from typing import Dict, TypeVar
->>>>>>> 155f19e4
+from typing import Any, Callable, Dict, Iterable, Optional, TypeVar, Union
 
 import networkx as nx
-import retworkx as rx
 from metric_embedding.core.metric_space import FiniteMetricSpace
 from metric_embedding.utils.rx_utils import (RxGraphWrapper,
                                              dijkstra_shortest_path_lengths)
 
 T = TypeVar("T")
 
-<<<<<<< HEAD
-def nx_graph_to_rx_graph(G: nx.Graph):
-    Gr = rx.PyGraph()  # type: ignore
-    nodes_indices = Gr.add_nodes_from(G.nodes)
-    d = dict(zip(G.nodes, nodes_indices))
-    Gr.add_edges_from(list((d[u], d[v], G[u][v]) for u, v in G.edges))
-    return Gr
-=======
->>>>>>> 155f19e4
 
 def __rx_unit_weight(_):
     return 1
-
-
-WeightFunction = Callable[[Tuple[T, T]], float]
 
 
 class GraphMetricSpace(FiniteMetricSpace[T]):
     def __init__(
         self,
         G: nx.Graph,
-        weight: Optional[Union[str, WeightFunction[T]]]=None
+        weight: Optional[Union[str, Callable[[Any], float]]]=None
     ):
         super().__init__(set(G.nodes), self.shortest_path_metric)
         self.G = G
@@ -53,13 +36,8 @@
             self.weight_str = weight
             self.__weight = self.__edge_weight
     
-<<<<<<< HEAD
-    def __edge_weight(self, e: Tuple[T, T]) -> float:
-        return self.G.edges[e][self.weight_str]
-=======
     def __edge_weight(self, e_data: Dict[str, float]):
         return e_data[self.weight_str]
->>>>>>> 155f19e4
 
     def shortest_path_metric(self, u: T, v: T):
         if u == v:
