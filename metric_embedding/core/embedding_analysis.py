--- conflicted
+++ resolved
@@ -2,11 +2,8 @@
 from functools import partial
 from itertools import chain, combinations, product
 from multiprocessing import Pool
-<<<<<<< HEAD
-from typing import Callable, Dict, Iterable, Optional, Tuple, TypeVar, Union
-=======
-from typing import Callable, Iterable, Optional, Set, Tuple, TypeVar
->>>>>>> 81417827
+from typing import (Callable, Dict, Iterable, Optional, Set, Tuple, TypeVar,
+                    Union)
 
 from metric_embedding.core.metric_space import FiniteMetricSpace, Metric
 from tqdm import tqdm
@@ -111,15 +108,8 @@
     ----------
     X: A finite metric space being embedded
     d_Y: A metric that acts on the image of the embedding f
-<<<<<<< HEAD
-    f: A function mapping defined on the points of x, 
-        mapping to the domain of d_Y
-    S: A subset of X. If given, the function calculates only 
-        with pairs intersecting S
-=======
-    f: A function mapping defined on the points of x, mapping to the domain of d_Y
-    S: A subset of X. If given, the function calculates only with pairs contained in S
->>>>>>> 81417827
+    f: A function mapping defined on the points of x, mapping to the domain of d_Y
+    S: A subset of X. If given, the function calculates only with pairs contained in S
     T: A subset of X. If given the function calculates only with pairs in S x T
     progress_bar: If True, display a progress bar for the contraction
         calculation
@@ -162,15 +152,8 @@
     ----------
     X: A finite metric space being embedded
     d_Y: A metric that acts on the image of the embedding f
-<<<<<<< HEAD
-    f: A function mapping defined on the points of x,
-        mapping to the domain of d_Y
-    S: A subset of X. If given, the function calculates only
-        with pairs intersecting S
-=======
-    f: A function mapping defined on the points of x, mapping to the domain of d_Y
-    S: A subset of X. If given, the function calculates only with pairs contained in S
->>>>>>> 81417827
+    f: A function mapping defined on the points of x, mapping to the domain of d_Y
+    S: A subset of X. If given, the function calculates only with pairs contained in S
     T: A subset of X. If given the function calculates only with pairs in S x T
     progress_bar: If True, display a progress bar for the contraction
         calculation
@@ -212,15 +195,8 @@
     ----------
     X: A finite metric space being embedded
     d_Y: A metric that acts on the image of the embedding f
-<<<<<<< HEAD
-    f: A function mapping defined on the points of x,
-        mapping to the domain of d_Y
-    S: A subset of X. If given, the function calculates only
-        with pairs intersecting S
-=======
-    f: A function mapping defined on the points of x, mapping to the domain of d_Y
-    S: A subset of X. If given, the function calculates only with pairs contained in S
->>>>>>> 81417827
+    f: A function mapping defined on the points of x, mapping to the domain of d_Y
+    S: A subset of X. If given, the function calculates only with pairs contained in S
     T: A subset of X. If given the function calculates only with pairs in S x T
     progress_bar: If True, display a progress bar for the contraction
         calculation
@@ -253,15 +229,8 @@
     ----------
     X: A finite metric space being embedded
     d_Y: A metric that acts on the image of the embedding f
-<<<<<<< HEAD
-    f: A function mapping defined on the points of x,
-        mapping to the domain of d_Y
-    S: A subset of X. If given, the function calculates only
-        with pairs intersecting S
-=======
-    f: A function mapping defined on the points of x, mapping to the domain of d_Y
-    S: A subset of X. If given, the function calculates only with pairs contained in S
->>>>>>> 81417827
+    f: A function mapping defined on the points of x, mapping to the domain of d_Y
+    S: A subset of X. If given, the function calculates only with pairs contained in S
     T: A subset of X. If given the function calculates only with pairs in S x T
     threshold: A number which is at least 1. pairs who are expanded by a factor
         larger then threshold are returned
@@ -294,15 +263,8 @@
     ----------
     X: A finite metric space being embedded
     d_Y: A metric that acts on the image of the embedding f
-<<<<<<< HEAD
-    f: A function mapping defined on the points of x,
-        mapping to the domain of d_Y
-    S: A subset of X. If given, the function calculates only
-        with pairs intersecting S
-=======
-    f: A function mapping defined on the points of x, mapping to the domain of d_Y
-    S: A subset of X. If given, the function calculates only with pairs contained in S
->>>>>>> 81417827
+    f: A function mapping defined on the points of x, mapping to the domain of d_Y
+    S: A subset of X. If given, the function calculates only with pairs contained in S
     T: A subset of X. If given the function calculates only with pairs in S x T
     threshold: A number which is at least 1. pairs who are contracted by a factor
         larger then threshold are returned
@@ -335,15 +297,8 @@
     ----------
     X: A finite metric space being embedded
     d_Y: A metric that acts on the image of the embedding f
-<<<<<<< HEAD
-    f: A function mapping defined on the points of x,
-        mapping to the domain of d_Y
-    S: A subset of X. If given, the function calculates only
-        with pairs intersecting S
-=======
-    f: A function mapping defined on the points of x, mapping to the domain of d_Y
-    S: A subset of X. If given, the function calculates only with pairs contained in S
->>>>>>> 81417827
+    f: A function mapping defined on the points of x, mapping to the domain of d_Y
+    S: A subset of X. If given, the function calculates only with pairs contained in S
     T: A subset of X. If given the function calculates only with pairs in S x T
     threshold: A number which is at least 1. pairs who are expanded or contracted
         by a factor larger then threshold are returned
